--- conflicted
+++ resolved
@@ -66,15 +66,9 @@
       chainId: 42220,
       accounts,
     },
-<<<<<<< HEAD
-    moonriver: {
-      url: "https://rpc.moonriver.moonbeam.network",
-      chainId: 1285,
-=======
     cronos: {
       url: "https://evm-cronos.crypto.org",
       chainId: 25,
->>>>>>> 816c8f36
       accounts,
     },
     localhost: {
