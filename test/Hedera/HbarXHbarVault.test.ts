--- conflicted
+++ resolved
@@ -162,15 +162,9 @@
       console.log("Vault initialized");
     } else {
       // Use already deployed contract
-<<<<<<< HEAD
       const VAULT_ADDRESS = "0xA96469c3b09a07fC1929578C902ffaECDE50054B";
       const STRATEGY_ADDRESS = "0x0E30B2F24147841CADa06856AdaBb33741E0be43";
       vault = await ethers.getContractAt("BeefyVaultV7Hedera", VAULT_ADDRESS);
-=======
-      const VAULT_ADDRESS = "0x08c308D4F7578f6FE0527d3197dfa133fd18B036";
-      const STRATEGY_ADDRESS = "0xeF834C22b3D0eB3BbCf7fD86757bc7d5CA7B11DF";
-      vault = await ethers.getContractAt("BonzoVaultV7", VAULT_ADDRESS);
->>>>>>> 7670258b
       strategy = await ethers.getContractAt("BonzoHBARXLevergedLiqStaking", STRATEGY_ADDRESS);
       vaultAddress = VAULT_ADDRESS;
     }
