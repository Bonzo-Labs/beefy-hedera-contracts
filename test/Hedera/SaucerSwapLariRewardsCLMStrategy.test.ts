--- conflicted
+++ resolved
@@ -101,51 +101,8 @@
       console.log("Warning: BeefyOracle address not found, some tests may fail");
     }
 
-<<<<<<< HEAD
     // Use existing deployed contracts
     console.log("=== Using Existing Deployed Contracts ===");
-=======
-    // Deploy or use existing contracts
-    console.log("=== Deploying New CLM LARI Strategy Contracts ===");
-
-    try {
-      // Deploy SaucerSwapCLMLib library
-      console.log("Deploying SaucerSwapCLMLib...");
-      const LibraryFactory = await ethers.getContractFactory("SaucerSwapCLMLib");
-      const library = await LibraryFactory.deploy({ gasLimit: 3000000 });
-      await library.deployed();
-      console.log("Library deployed to:", library.address);
-
-      // Deploy vault instance
-      console.log("Deploying BonzoVaultConcLiq...");
-      const VaultConcLiq = await ethers.getContractFactory("BonzoVaultConcLiq");
-      const vaultInstance = await VaultConcLiq.deploy({ gasLimit: 5000000 });
-      await vaultInstance.deployed();
-      console.log("Vault deployed to:", vaultInstance.address);
-
-      // Deploy strategy with library linking
-      console.log("Deploying SaucerSwapLariRewardsCLMStrategy...");
-      const StrategyFactory = await ethers.getContractFactory("SaucerSwapLariRewardsCLMStrategy", {
-        libraries: {
-          SaucerSwapCLMLib: library.address,
-        },
-      });
-
-      strategy = (await StrategyFactory.deploy({ gasLimit: 8000000 })) as SaucerSwapLariRewardsCLMStrategy;
-      await strategy.deployed();
-      console.log("Strategy deployed to:", strategy.address);
-
-      // Initialize strategy
-      const initParams = [
-        POOL_ADDRESS,
-        QUOTER_ADDRESS,
-        positionConfig.positionWidth,
-        NATIVE_ADDRESS,
-        FACTORY_ADDRESS,
-        addresses.beefyOracle || ethers.constants.AddressZero,
-        REWARD_TOKEN_ADDRESSES,
-      ];
->>>>>>> 7670258b
 
     // const EXISTING_STRATEGY_ADDRESS = "0x314fd6520B560228fCFB750a60B18e030920c73B";
     // const EXISTING_VAULT_ADDRESS = "0x9C4116ac95dFe8D81df4969C4315a8e83D9ebF13";
@@ -156,22 +113,11 @@
     console.log("Vault address:", EXISTING_VAULT_ADDRESS);
     console.log("Strategy address:", EXISTING_STRATEGY_ADDRESS);
 
-<<<<<<< HEAD
     try {
       vault = (await ethers.getContractAt(
-        "BeefyVaultConcLiqHedera",
+        "BonzoVaultConcLiq",
         EXISTING_VAULT_ADDRESS
-      )) as BeefyVaultConcLiqHedera;
-=======
-      // Initialize vault
-      console.log("Initializing vault...");
-      await vaultInstance.initialize(strategy.address, positionConfig.vaultName, positionConfig.vaultSymbol, addresses.beefyOracle || ethers.constants.AddressZero, {
-        gasLimit: 5000000,
-      });
-
-      vault = vaultInstance as BonzoVaultConcLiq;
-      vaultAddress = vault.address;
->>>>>>> 7670258b
+      )) as BonzoVaultConcLiq;
 
       // First try to determine what contract is actually deployed
       console.log("Attempting to identify contract type at strategy address...");
