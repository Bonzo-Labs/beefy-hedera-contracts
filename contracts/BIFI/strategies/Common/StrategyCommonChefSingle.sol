--- conflicted
+++ resolved
@@ -111,11 +111,7 @@
         _harvest(tx.origin);
     }
 
-<<<<<<< HEAD
-    function harvest(address callFeeRecipient) external virtual {
-=======
     function harvest(address callFeeRecipient) external gasThrottle virtual {
->>>>>>> 3b6e69e2
         _harvest(callFeeRecipient);
     }
 
