--- conflicted
+++ resolved
@@ -120,15 +120,11 @@
         }
     }
 
-<<<<<<< HEAD
-    function harvest(address callFeeRecipient) external virtual {
-=======
     function harvest() external gasThrottle virtual {
         _harvest(tx.origin);
     }
 
     function harvest(address callFeeRecipient) external gasThrottle virtual {
->>>>>>> 3b6e69e2
         _harvest(callFeeRecipient);
     }
 
